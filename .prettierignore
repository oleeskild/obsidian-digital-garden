--- conflicted
+++ resolved
@@ -13,8 +13,5 @@
 
 package-lock.json
 package.json
-<<<<<<< HEAD
-=======
 
->>>>>>> b1dc981c
 README.md