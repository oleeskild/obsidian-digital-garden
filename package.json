--- conflicted
+++ resolved
@@ -5,11 +5,7 @@
 	"main": "main.js",
 	"scripts": {
 		"dev": "node esbuild.config.mjs",
-<<<<<<< HEAD
 		"postdev": "node scripts/generateGardenSettings.mjs",
-=======
-		"postdev": "copyfiles main.js manifest.json styles.css src/dg-testVault/.obsidian/plugins/obsidian-digital-garden/",
->>>>>>> b9153ebb
 		"dev1": "parcel main.ts",
 		"build": "node esbuild.config.mjs production",
 		"test": "jest",
@@ -26,10 +22,7 @@
 	"devDependencies": {
 		"@tsconfig/svelte": "^5.0.2",
 		"@types/crypto-js": "^4.1.2",
-<<<<<<< HEAD
-=======
 		"@types/diff": "^5.0.4",
->>>>>>> b9153ebb
 		"@types/jest": "^29.5.4",
 		"@types/luxon": "^3.3.2",
 		"@types/node": "^20.6.0",
@@ -37,10 +30,7 @@
 		"@typescript-eslint/parser": "^6.7.0",
 		"builtin-modules": "^3.3.0",
 		"copyfiles": "^2.4.1",
-<<<<<<< HEAD
 		"dotenv": "^16.3.1",
-=======
->>>>>>> b9153ebb
 		"esbuild": "^0.19.2",
 		"esbuild-svelte": "^0.8.0",
 		"eslint": "^8.49.0",
@@ -62,10 +52,7 @@
 		"@sindresorhus/slugify": "^1.1.2",
 		"axios": "^1.5.0",
 		"crypto-js": "^4.1.1",
-<<<<<<< HEAD
-=======
 		"diff": "^5.1.0",
->>>>>>> b9153ebb
 		"js-base64": "^3.7.5",
 		"luxon": "^3.4.3",
 		"lz-string": "^1.5.0",
