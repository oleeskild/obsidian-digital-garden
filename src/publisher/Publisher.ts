--- conflicted
+++ resolved
@@ -1,4 +1,3 @@
-<<<<<<< HEAD
 import { MetadataCache, Notice, TFile, Vault } from "obsidian";
 import { Base64 } from "js-base64";
 import { getRewriteRules } from "../utils/utils";
@@ -109,9 +108,11 @@
 			githubToken: this.settings.githubToken,
 		});
 
-		return !!userGardenConnection.deleteFile(path, {
+		const deleted = await userGardenConnection.deleteFile(path, {
 			sha,
 		});
+
+		return !!deleted;
 	}
 
 	async publish(file: CompiledPublishFile): Promise<boolean> {
@@ -173,7 +174,7 @@
 	}
 
 	async uploadImage(filePath: string, content: string, sha?: string) {
-		const path = `${IMAGE_PATH_BASE}${filePath}`;
+		const path = `src/site${filePath}`;
 		await this.uploadToGithub(path, content, sha);
 	}
 
@@ -206,216 +207,4 @@
 			throw {};
 		}
 	}
-}
-=======
-import { MetadataCache, Notice, TFile, Vault } from "obsidian";
-import { Base64 } from "js-base64";
-import { getRewriteRules } from "../utils/utils";
-import {
-	hasPublishFlag,
-	isPublishFrontmatterValid,
-} from "../publishFile/Validator";
-import { PathRewriteRules } from "../repositoryConnection/DigitalGardenSiteManager";
-import DigitalGardenSettings from "../models/settings";
-import { Assets, GardenPageCompiler } from "../compiler/GardenPageCompiler";
-import { CompiledPublishFile, PublishFile } from "../publishFile/PublishFile";
-import Logger from "js-logger";
-import { RepositoryConnection } from "../repositoryConnection/RepositoryConnection";
-
-export interface MarkedForPublishing {
-	notes: PublishFile[];
-	images: string[];
-}
-
-export const IMAGE_PATH_BASE = "src/site/img/user/";
-export const NOTE_PATH_BASE = "src/site/notes/";
-
-/**
- * Prepares files to be published and publishes them to Github
- */
-export default class Publisher {
-	vault: Vault;
-	metadataCache: MetadataCache;
-	compiler: GardenPageCompiler;
-	settings: DigitalGardenSettings;
-	rewriteRules: PathRewriteRules;
-
-	constructor(
-		vault: Vault,
-		metadataCache: MetadataCache,
-		settings: DigitalGardenSettings,
-	) {
-		this.vault = vault;
-		this.metadataCache = metadataCache;
-		this.settings = settings;
-		this.rewriteRules = getRewriteRules(settings.pathRewriteRules);
-
-		this.compiler = new GardenPageCompiler(
-			vault,
-			settings,
-			metadataCache,
-			() => this.getFilesMarkedForPublishing(),
-		);
-	}
-
-	shouldPublish(file: TFile): boolean {
-		const frontMatter = this.metadataCache.getCache(file.path)?.frontmatter;
-
-		return hasPublishFlag(frontMatter);
-	}
-
-	async getFilesMarkedForPublishing(): Promise<MarkedForPublishing> {
-		const files = this.vault.getMarkdownFiles();
-		const notesToPublish: PublishFile[] = [];
-		const imagesToPublish: Set<string> = new Set();
-
-		for (const file of files) {
-			try {
-				if (this.shouldPublish(file)) {
-					const publishFile = new PublishFile({
-						file,
-						vault: this.vault,
-						compiler: this.compiler,
-						metadataCache: this.metadataCache,
-						settings: this.settings,
-					});
-
-					notesToPublish.push(publishFile);
-
-					const images = await publishFile.getImageLinks();
-
-					images.forEach((i) => imagesToPublish.add(i));
-				}
-			} catch (e) {
-				Logger.error(e);
-			}
-		}
-
-		return {
-			notes: notesToPublish.sort((a, b) => a.compare(b)),
-			images: Array.from(imagesToPublish),
-		};
-	}
-
-	async deleteNote(vaultFilePath: string, sha?: string) {
-		const path = `${NOTE_PATH_BASE}${vaultFilePath}`;
-
-		return await this.delete(path, sha);
-	}
-
-	async deleteImage(vaultFilePath: string, sha?: string) {
-		const path = `${IMAGE_PATH_BASE}${vaultFilePath}`;
-
-		return await this.delete(path, sha);
-	}
-	/** If provided with sha, garden connection does not need to get it seperately! */
-	async delete(path: string, sha?: string): Promise<boolean> {
-		this.validateSettings();
-
-		const userGardenConnection = new RepositoryConnection({
-			gardenRepository: this.settings.githubRepo,
-			githubUserName: this.settings.githubUserName,
-			githubToken: this.settings.githubToken,
-		});
-
-		const deleted = await userGardenConnection.deleteFile(path, {
-			sha,
-		});
-
-		return !!deleted;
-	}
-
-	async publish(file: CompiledPublishFile): Promise<boolean> {
-		if (!isPublishFrontmatterValid(file.frontmatter)) {
-			return false;
-		}
-
-		try {
-			const [text, assets] = file.compiledFile;
-			await this.uploadText(file.getPath(), text, file?.remoteHash);
-			await this.uploadAssets(assets);
-
-			return true;
-		} catch (error) {
-			console.error(error);
-
-			return false;
-		}
-	}
-
-	async uploadToGithub(
-		path: string,
-		content: string,
-		remoteFileHash?: string,
-	) {
-		this.validateSettings();
-		let message = `Update content ${path}`;
-
-		const userGardenConnection = new RepositoryConnection({
-			gardenRepository: this.settings.githubRepo,
-			githubUserName: this.settings.githubUserName,
-			githubToken: this.settings.githubToken,
-		});
-
-		if (!remoteFileHash) {
-			const file = await userGardenConnection.getFile(path).catch(() => {
-				// file does not exist
-				Logger.info(`File ${path} does not exist, adding`);
-			});
-			remoteFileHash = file?.sha;
-
-			if (!remoteFileHash) {
-				message = `Add content ${path}`;
-			}
-		}
-
-		return await userGardenConnection.updateFile({
-			content,
-			path,
-			message,
-			sha: remoteFileHash,
-		});
-	}
-
-	async uploadText(filePath: string, content: string, sha?: string) {
-		content = Base64.encode(content);
-		const path = `${NOTE_PATH_BASE}${filePath}`;
-		await this.uploadToGithub(path, content, sha);
-	}
-
-	async uploadImage(filePath: string, content: string, sha?: string) {
-		const path = `src/site${filePath}`;
-		await this.uploadToGithub(path, content, sha);
-	}
-
-	async uploadAssets(assets: Assets) {
-		for (let idx = 0; idx < assets.images.length; idx++) {
-			const image = assets.images[idx];
-			await this.uploadImage(image.path, image.content, image.remoteHash);
-		}
-	}
-
-	validateSettings() {
-		if (!this.settings.githubRepo) {
-			new Notice(
-				"Config error: You need to define a GitHub repo in the plugin settings",
-			);
-			throw {};
-		}
-
-		if (!this.settings.githubUserName) {
-			new Notice(
-				"Config error: You need to define a GitHub Username in the plugin settings",
-			);
-			throw {};
-		}
-
-		if (!this.settings.githubToken) {
-			new Notice(
-				"Config error: You need to define a GitHub Token in the plugin settings",
-			);
-			throw {};
-		}
-	}
-}
->>>>>>> 6d382830
+}